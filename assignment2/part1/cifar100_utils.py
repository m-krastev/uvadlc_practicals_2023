################################################################################
# MIT License
#
# Copyright (c) 2022 University of Amsterdam
#
# Permission is hereby granted, free of charge, to any person obtaining a copy
# of this software and associated documentation files (the "Software"), to deal
# in the Software without restriction, including without limitation the rights
# to use, copy, modify, merge, publish, distribute, sublicense, and/or sell
# copies of the Software, and to permit persons to whom the Software is
# furnished to do so, subject to conditions.
#
# Author: Deep Learning Course (UvA) | Fall 2022
# Date Created: 2022-11-14
################################################################################

import torch

from torchvision.datasets import CIFAR100, CIFAR10
from torch.utils.data import random_split
from torchvision import transforms

<<<<<<< HEAD
=======
dataset_name = "cifar100"

def set_dataset(dataset):
    global dataset_name
    dataset_name = dataset

def get_dataset(dataset):
    if dataset == "cifar100":
        return CIFAR100
    elif dataset == "cifar10":
        return CIFAR10
    else:
        raise ValueError("dataset should be either cifar100 or cifar10")
>>>>>>> 3ca06792

class AddGaussianNoise(torch.nn.Module):
    def __init__(self, mean=0.0, std=0.1, always_apply=False):
        self.mean = mean
        self.std = std
        self.always_apply = always_apply

    def __call__(self, img):
        #######################
        # PUT YOUR CODE HERE  #
        #######################

        # TODO: Add Gaussian noise to an image.

        # Hints:
        # - You can use torch.randn() to sample z ~ N(0, 1).
        # - Then, you can transform z s.t. it is sampled from N(self.mean, self.std)
        # - Finally, you can add the noise to the image.

        # add noise with probability 0.5
        if not self.always_apply and torch.rand(1) < 0.5:
            return img
        z = torch.randn(img.shape)
        return img + z * self.std + self.mean

        #######################
        # END OF YOUR CODE    #
        #######################


def add_augmentation(augmentation_name, transform_list):
    """
    Adds an augmentation transform to the list.
    Args:
        augmentation_name: Name of the augmentation to use.
        transform_list: List of transforms to add the augmentation to.

    """
    #######################
    # PUT YOUR CODE HERE  #
    #######################

    # Create a new transformation based on the augmentation_name.
    match augmentation_name:
        case "test_noise":
            transformation = AddGaussianNoise()

        case "horizontal_flip":
            transformation = transforms.RandomHorizontalFlip(p=0.5)

    # Add the new transformation to the list.
    transform_list.append(transformation)

    #######################
    # END OF YOUR CODE    #
    #######################


def get_train_validation_set(data_dir, validation_size=5000, augmentation_name=None):
    """
    Returns the training and validation set of CIFAR100.

    Args:
        data_dir: Directory where the data should be stored.
        validation_size: Size of the validation size
        augmentation_name: The name of the augmentation to use.

    Returns:
        train_dataset: Training dataset of CIFAR100
        val_dataset: Validation dataset of CIFAR100
    """

    mean = (0.5071, 0.4867, 0.4408)
    std = (0.2675, 0.2565, 0.2761)

    train_transform = [
        transforms.Resize((224, 224)),
        transforms.ToTensor(),
        transforms.Normalize(mean, std),
    ]
    if augmentation_name is not None:
        add_augmentation(augmentation_name, train_transform)
    train_transform = transforms.Compose(train_transform)

    val_transform = transforms.Compose(
        [
            transforms.Resize((224, 224)),
            transforms.ToTensor(),
            transforms.Normalize(mean, std),
        ]
    )

    # We need to load the dataset twice because we want to use them with different transformations
<<<<<<< HEAD
    train_dataset = CIFAR100(
        root=data_dir, train=True, download=True, transform=train_transform
    )
    val_dataset = CIFAR100(
        root=data_dir, train=True, download=True, transform=val_transform
    )
=======
    dataset = get_dataset(dataset_name)
    train_dataset = dataset(root=data_dir, train=True, download=True, transform=train_transform)
    val_dataset = dataset(root=data_dir, train=True, download=True, transform=val_transform)
>>>>>>> 3ca06792

    # Subsample the validation set from the train set
    if not 0 <= validation_size <= len(train_dataset):
        raise ValueError(
            "Validation size should be between 0 and {0}. Received: {1}.".format(
                len(train_dataset), validation_size
            )
        )

    train_dataset, _ = random_split(
        train_dataset,
        lengths=[len(train_dataset) - validation_size, validation_size],
        generator=torch.Generator().manual_seed(42),
    )
    _, val_dataset = random_split(
        val_dataset,
        lengths=[len(val_dataset) - validation_size, validation_size],
        generator=torch.Generator().manual_seed(42),
    )

    return train_dataset, val_dataset


def get_test_set(data_dir, test_noise):
    """
    Returns the test dataset of CIFAR100.

    Args:
        data_dir: Directory where the data should be stored
        test_noise: Whether to add Gaussian noise to the test set.
    Returns:
        test_dataset: The test dataset of CIFAR100.
    """

    mean = (0.5071, 0.4867, 0.4408)
    std = (0.2675, 0.2565, 0.2761)

    test_transform = [
        transforms.Resize((224, 224)),
        transforms.ToTensor(),
        transforms.Normalize(mean, std),
    ]
    if test_noise:
        add_augmentation("test_noise", test_transform)
    test_transform = transforms.Compose(test_transform)

<<<<<<< HEAD
    test_dataset = CIFAR100(
        root=data_dir, train=False, download=True, transform=test_transform
    )
=======
    dataset = get_dataset(dataset_name)
    test_dataset = dataset(root=data_dir, train=False, download=True, transform=test_transform)
>>>>>>> 3ca06792
    return test_dataset<|MERGE_RESOLUTION|>--- conflicted
+++ resolved
@@ -20,8 +20,7 @@
 from torch.utils.data import random_split
 from torchvision import transforms
 
-<<<<<<< HEAD
-=======
+
 dataset_name = "cifar100"
 
 def set_dataset(dataset):
@@ -35,7 +34,6 @@
         return CIFAR10
     else:
         raise ValueError("dataset should be either cifar100 or cifar10")
->>>>>>> 3ca06792
 
 class AddGaussianNoise(torch.nn.Module):
     def __init__(self, mean=0.0, std=0.1, always_apply=False):
@@ -129,18 +127,13 @@
     )
 
     # We need to load the dataset twice because we want to use them with different transformations
-<<<<<<< HEAD
-    train_dataset = CIFAR100(
+    dataset = get_dataset(dataset_name)
+    train_dataset = dataset(
         root=data_dir, train=True, download=True, transform=train_transform
     )
-    val_dataset = CIFAR100(
+    val_dataset = dataset(
         root=data_dir, train=True, download=True, transform=val_transform
     )
-=======
-    dataset = get_dataset(dataset_name)
-    train_dataset = dataset(root=data_dir, train=True, download=True, transform=train_transform)
-    val_dataset = dataset(root=data_dir, train=True, download=True, transform=val_transform)
->>>>>>> 3ca06792
 
     # Subsample the validation set from the train set
     if not 0 <= validation_size <= len(train_dataset):
@@ -187,12 +180,7 @@
         add_augmentation("test_noise", test_transform)
     test_transform = transforms.Compose(test_transform)
 
-<<<<<<< HEAD
-    test_dataset = CIFAR100(
-        root=data_dir, train=False, download=True, transform=test_transform
-    )
-=======
+
     dataset = get_dataset(dataset_name)
     test_dataset = dataset(root=data_dir, train=False, download=True, transform=test_transform)
->>>>>>> 3ca06792
     return test_dataset