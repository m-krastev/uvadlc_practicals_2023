"""Defines the VisualPrompting model (based on CLIP)"""
from pprint import pprint
import matplotlib.pyplot as plt

import torch
import torch.nn as nn

from clip import clip
from clip.simple_tokenizer import SimpleTokenizer as _Tokenizer

import warnings


def load_clip_to_cpu(cfg):
    """Loads CLIP model to CPU."""
    backbone_name = cfg.MODEL.BACKBONE.NAME
    url = clip._MODELS[backbone_name]
    model_path = clip._download(url)

    try:
        # loading JIT archive
        model = torch.jit.load(model_path, map_location="cpu").eval()
        state_dict = None

    except RuntimeError:
        state_dict = torch.load(model_path, map_location="cpu")

    model = clip.build_model(state_dict or model.state_dict())

    return model


class DeepPromptCLIP(nn.Module):
    """Modified CLIP module to support prompting."""

    def __init__(self, args, dataset, template="This is a photo of {}"):
        super(DeepPromptCLIP, self).__init__()
        classnames = dataset.classes

        print(f"Loading CLIP (backbone: {args.arch})")
        clip_model = self.load_clip_to_cpu(args)
        clip_model.to(args.device)

        # hack to make model as float() (This is a CLIP hack)
        if args.device == "cpu":
            clip_model = clip_model.float()

        prompts = [template.format(c.replace("_", " ")) for c in classnames]
        print("List of prompts:")
        pprint(prompts)

        prompts = torch.cat([clip.tokenize(p) for p in prompts])
        prompts = prompts.to(args.device)

        #######################
        # PUT YOUR CODE HERE  #
        #######################

        # TODO: Write code to compute text features.
        # Hint: You can use the code from clipzs.py here!

        # Instructions:
        # - Given a list of prompts, compute the text features for each prompt.
        # - Return a tensor of shape (num_prompts, 512).

        with torch.no_grad():
            text_features = clip_model.encode_text(prompts)
            text_features /= text_features.norm(dim=-1, keepdim=True)

        #######################
        # END OF YOUR CODE    #
        #######################

        self.text_features = text_features
        self.clip_model = clip_model
        self.logit_scale = self.clip_model.logit_scale.exp().detach()

        self.injection_layer = args.injection_layer

        #######################
        # PUT YOUR CODE HERE  #
        #######################

        # TODO: Initialize the learnable deep prompt.
<<<<<<< HEAD
        # Hint: consider the shape required for the deep prompt to be compatible with the CLIP model
=======
        # Hint: consider the shape required for the deep prompt to be compatible with the CLIP model 
        # Hint: CLIP uses different datatypes for CPU (float32) and GPU (float16)
        # Hint: use args.prompt_num to specify the number of deep prompts to use
>>>>>>> 3ca06792

        # [flattened_patches,batch_size, embedding_size]
        # [50, 128, 768]
        self.deep_prompt = torch.nn.Parameter(torch.randn((1,1,self.clip_model.visual.conv1.out_channels),dtype=self.clip_model.dtype,device=self.clip_model.device))

        #######################
        # END OF YOUR CODE    #
        #######################

    def forward(self, image):
        """Forward pass of the model."""
        #######################
        # PUT YOUR CODE HERE  #
        #######################

        # TODO: Implement the forward function. This is not exactly the same as
        # the model_inferece function in clipzs.py! Please see the steps below.

        # Steps:
        # - Compute the image features using the CLIP model (be sure use the custom_encode_image function).
        # - Normalize the image features.
        # - Compute similarity logits between the image features and the text features.
        # - You need to multiply the similarity logits with the logit scale (clip_model.logit_scale).
        # - Return logits of shape (batch size, number of classes).

        image_features = self.custom_encode_image(image)
        # todo: clone if this fails
        image_features = image_features / image_features.norm(dim=-1, keepdim=True)

        logits = self.logit_scale * image_features @ self.text_features.T

        return logits

        #######################
        # END OF YOUR CODE    #
        #######################

    def custom_encode_image(self, x):
        """Encode image using CLIP model and add deep prompts."""
        # cf. https://github.com/openai/CLIP/blob/main/clip/model.py#L223

        x = x.type(self.clip_model.dtype)
        image_encoder = self.clip_model.visual

        x = image_encoder.conv1(x)  # shape = [*, width, grid, grid]
        x = x.reshape(x.shape[0], x.shape[1], -1)  # shape = [*, width, grid ** 2]
        x = x.permute(0, 2, 1)  # shape = [*, grid ** 2, width]
        x = torch.cat(
            [
                image_encoder.class_embedding.to(x.dtype)
                + torch.zeros(
                    x.shape[0], 1, x.shape[-1], dtype=x.dtype, device=x.device
                ),
                x,
            ],
            dim=1,
        )  # shape = [*, grid ** 2 + 1, width]
        x = x + image_encoder.positional_embedding.to(x.dtype)
        x = image_encoder.ln_pre(x)

        x = x.permute(1, 0, 2)  # NLD -> LND

        #######################
        # PUT YOUR CODE HERE  #
        #######################

        # TODO: Implement the part of the code where the deep prompt is injected into the CLIP model.
        # The custom_encode_image function largely follows the code from the CLIP repository.
        # You only need to modify the code responsible for running the transformer blocks.

        # Steps:
        # - Iterate over the transformer blocks (image_encoder.transformer.resblocks).
        # - Inject the deep prompt at the specified layer (self.injection_layer).

        for i, block in enumerate(image_encoder.transformer.resblocks):
            if i == self.injection_layer:            
                x = torch.cat([self.deep_prompt.repeat(1,x.shape[1],1),x])
            x = block(x)

        #######################
        # END OF YOUR CODE    #
        #######################

        x = x.permute(1, 0, 2)  # LND -> NLD

        x = image_encoder.ln_post(x[:, 0, :])

        if image_encoder.proj is not None:
            x = x @ image_encoder.proj

        return x

    def load_clip_to_cpu(self, args):
        """Loads CLIP model to CPU."""
        backbone_name = args.arch
        url = clip._MODELS[backbone_name]
        model_path = clip._download(url, args.root)
        try:
            # loading JIT archive
            model = torch.jit.load(model_path, map_location="cpu").eval()
            state_dict = None
        except RuntimeError:
            state_dict = torch.load(model_path, map_location="cpu")

        model = clip.build_model(state_dict or model.state_dict())
        return model

    @torch.no_grad()
    def visualize_prompt(self, method):
        """Visualizes the prompt."""
        warnings.warn("Deep prompts are not supported for visualization.")<|MERGE_RESOLUTION|>--- conflicted
+++ resolved
@@ -82,17 +82,19 @@
         #######################
 
         # TODO: Initialize the learnable deep prompt.
-<<<<<<< HEAD
         # Hint: consider the shape required for the deep prompt to be compatible with the CLIP model
-=======
-        # Hint: consider the shape required for the deep prompt to be compatible with the CLIP model 
         # Hint: CLIP uses different datatypes for CPU (float32) and GPU (float16)
         # Hint: use args.prompt_num to specify the number of deep prompts to use
->>>>>>> 3ca06792
 
         # [flattened_patches,batch_size, embedding_size]
         # [50, 128, 768]
-        self.deep_prompt = torch.nn.Parameter(torch.randn((1,1,self.clip_model.visual.conv1.out_channels),dtype=self.clip_model.dtype,device=self.clip_model.device))
+        self.deep_prompt = torch.nn.Parameter(
+            torch.randn(
+                (1, 1, self.clip_model.visual.conv1.out_channels),
+                dtype=self.clip_model.dtype,
+                device=self.clip_model.device,
+            )
+        )
 
         #######################
         # END OF YOUR CODE    #
@@ -164,8 +166,8 @@
         # - Inject the deep prompt at the specified layer (self.injection_layer).
 
         for i, block in enumerate(image_encoder.transformer.resblocks):
-            if i == self.injection_layer:            
-                x = torch.cat([self.deep_prompt.repeat(1,x.shape[1],1),x])
+            if i == self.injection_layer:
+                x = torch.cat([self.deep_prompt.repeat(1, x.shape[1], 1), x])
             x = block(x)
 
         #######################
